--- conflicted
+++ resolved
@@ -4,15 +4,10 @@
 """
 from abc import ABC, abstractmethod
 import asyncio
-<<<<<<< HEAD
+import logging, warnings
+from typing import Optional, List, Union, Tuple, Dict, Any, Set
 from dataclasses import dataclass
-import logging
 import time
-from typing import Optional, List, Union, Tuple, Dict, Any, Set
-=======
-import logging, warnings
-from typing import Optional, Union, Tuple, Dict, Any, Set
->>>>>>> 814a1d94
 import paho.mqtt.client as paho
 from .container_protocols import ContainerProtocol
 from ..messages.message import ACLMessage
@@ -331,20 +326,20 @@
     ) -> bool:
         """
         The Container sends a message to an agent according the container protocol.
-        
+
         :param content: The content of the message
         :param receiver_addr: In case of TCP this is a tuple of host, port
             In case of MQTT this is the topic to publish to.
         :param receiver_id: The agent id of the receiver
         :param create_acl: True if an acl message shall be created around the
             content.
-            
+
             .. deprecated:: 0.4.0
                 Use 'container.send_acl_message' instead. In the next version this parameter
                 will be dropped entirely.
         :param acl_metadata: metadata for the acl_header.
             Ignored if create_acl == False
-            
+
             .. deprecated:: 0.4.0
                 Use 'container.send_acl_message' instead. In the next version this parameter
                 will be dropped entirely.
@@ -356,7 +351,7 @@
             .. deprecated:: 0.4.0
                 Use 'kwargs' instead. In the next version this parameter
                 will be dropped entirely.
-        :param kwargs: Additional parameters to provide protocol specific settings 
+        :param kwargs: Additional parameters to provide protocol specific settings
         """
         raise NotImplementedError
 
@@ -378,15 +373,15 @@
         In case of MQTT this is the topic to publish to.
         :param receiver_id: The agent id of the receiver
         :param acl_metadata: metadata for the acl_header.
-        :param is_anonymous_acl: If set to True, the sender information won't be written in the ACL header 
-        :param kwargs: Additional parameters to provide protocol specific settings 
-        """
-        return await self.send_message(self._create_acl(content, 
-                receiver_addr=receiver_addr, 
-                receiver_id=receiver_id, 
+        :param is_anonymous_acl: If set to True, the sender information won't be written in the ACL header
+        :param kwargs: Additional parameters to provide protocol specific settings
+        """
+        return await self.send_message(self._create_acl(content,
+                receiver_addr=receiver_addr,
+                receiver_id=receiver_id,
                 acl_metadata=acl_metadata,
-                is_anonymous_acl=is_anonymous_acl), 
-            receiver_addr=receiver_addr, 
+                is_anonymous_acl=is_anonymous_acl),
+            receiver_addr=receiver_addr,
             receiver_id=receiver_id,
             **kwargs)
 
@@ -676,19 +671,19 @@
     ):
         """
         The container sends the message of one of its own agents to a specific topic.
-        
+
         :param content: The content of the message
         :param receiver_addr: The topic to publish to.
         :param receiver_id: The agent id of the receiver
         :param create_acl: True if an acl message shall be created around the
             content.
-            
+
             .. deprecated:: 0.4.0
                 Use 'container.send_acl_message' instead. In the next version this parameter
                 will be dropped entirely.
         :param acl_metadata: metadata for the acl_header.
             Ignored if create_acl == False
-            
+
             .. deprecated:: 0.4.0
                 Use 'container.send_acl_message' instead. In the next version this parameter
                 will be dropped entirely.
@@ -700,7 +695,7 @@
             .. deprecated:: 0.4.0
                 Use 'kwargs' instead. In the next version this parameter
                 will be dropped entirely.
-        :param kwargs: Additional parameters to provide protocol specific settings 
+        :param kwargs: Additional parameters to provide protocol specific settings
             Possible fields:
             qos: The quality of service to use for publishing
             retain: Indicates, weather the retain flag should be set
@@ -901,27 +896,27 @@
     ) -> bool:
         """
         The Container sends a message to an agent using TCP.
-        
+
         :param content: The content of the message
         :param receiver_addr: Tuple of host, port
         :param receiver_id: The agent id of the receiver
         :param create_acl: True if an acl message shall be created around the
             content.
-            
+
             .. deprecated:: 0.4.0
                 Use 'container.send_acl_message' instead. In the next version this parameter
                 will be dropped entirely.
         :param acl_metadata: metadata for the acl_header.
             Ignored if create_acl == False
-            
+
             .. deprecated:: 0.4.0
                 Use 'container.send_acl_message' instead. In the next version this parameter
                 will be dropped entirely.
-        :param mqtt_kwargs: 
+        :param mqtt_kwargs:
             .. deprecated:: 0.4.0
                 Use 'kwargs' instead. In the next version this parameter
                 will be dropped entirely.
-        :param kwargs: Additional parameters to provide protocol specific settings 
+        :param kwargs: Additional parameters to provide protocol specific settings
         """
         if create_acl is not None or acl_metadata is not None:
             warnings.warn("The parameters create_acl and acl_metadata are deprecated and will " \
