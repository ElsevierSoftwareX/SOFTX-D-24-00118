--- conflicted
+++ resolved
@@ -16,41 +16,9 @@
 
 class AgentDelegates:
 
-<<<<<<< HEAD
-class Agent(ABC):
-    """Base class for all agents."""
-
-    def __init__(self, container, suggested_aid: str = None):
-        """Initialize an agent and register it with its container
-        :param container: The container that the agent lives in. Must be a Container
-        :param suggested_aid: (Optional) suggested aid, if the aid is already taken, a generated aid is used. 
-                              Using the generated aid-style ("agentX") is not allowed.
-        """
-        # if not isinstance(container, mango.core.container.Container):
-        #     raise TypeError('"container" must be a "Container" instance but '
-        #                     'is {}'.format(container))
-        aid = container._register_agent(self, suggested_aid=suggested_aid)
-        self._container = container
-        self._aid = aid
-        self.inbox = asyncio.Queue()
-        self._scheduler: Scheduler = Scheduler(clock=container.clock)
-        self._check_inbox_task = asyncio.create_task(self._check_inbox())
-        self._check_inbox_task.add_done_callback(self.raise_exceptions)
-        self.stopped = asyncio.Future()
-
-        logger.info('Agent %s: start running in container %s', aid, container.addr)
-
-    @property
-    def current_timestamp(self) -> float:
-        """
-        Method that returns the current unix timestamp given the clock within the container
-        """
-        return self._container.clock.time
-=======
     def __init__(self, context, scheduler) -> None:
         self._context = context
         self._scheduler = scheduler
->>>>>>> 2d923bf2
 
     async def send_message(self,
         content,
@@ -264,7 +232,7 @@
 
 class AgentContext:
 
-    def __init__(self, container) -> None: 
+    def __init__(self, container) -> None:
         self._container = container
 
     @property
@@ -273,14 +241,14 @@
         Method that returns the current unix timestamp given the clock within the container
         """
         return self._container.clock.time
-    
+
     @property
     def addr(self):
         return self._container.addr
 
     def register_agent(self, agent, suggested_aid):
         return self._container._register_agent(agent, suggested_aid=suggested_aid)
-    
+
     def deregister_agent(self, aid):
         if self._container.running:
             self._container.deregister_agent(aid)
@@ -313,7 +281,7 @@
     def __init__(self, container, suggested_aid: str = None):
         """Initialize an agent and register it with its container
         :param container: The container that the agent lives in. Must be a Container
-        :param suggested_aid: (Optional) suggested aid, if the aid is already taken, a generated aid is used. 
+        :param suggested_aid: (Optional) suggested aid, if the aid is already taken, a generated aid is used.
                               Using the generated aid-style ("agentX") is not allowed.
         """
         self.scheduler = Scheduler(clock=container.clock)
@@ -322,7 +290,7 @@
         self.inbox = asyncio.Queue()
 
         super().__init__(self.context, self.scheduler)
-        
+
         self._check_inbox_task = asyncio.create_task(self._check_inbox())
         self._check_inbox_task.add_done_callback(self.raise_exceptions)
         self._stopped = asyncio.Future()
