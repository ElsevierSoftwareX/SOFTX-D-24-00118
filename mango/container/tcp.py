"""
This module contains the abstract Container class and the subclasses
TCPContainer and MQTTContainer
"""
import asyncio
import logging
<<<<<<< HEAD
import time
from typing import Optional, Tuple, Union
=======
from typing import Any, Dict, Optional, Tuple, Union
>>>>>>> 75bb8037

from mango.container.core import Container

from ..messages.codecs import Codec
from ..util.clock import Clock
from .protocol import ContainerProtocol

logger = logging.getLogger(__name__)

TCP_CONNECTION_TTL = "tcp_connection_ttl"
TCP_MAX_CONNECTIONS_PER_TARGET = "tcp_max_connections_per_target"


class TCPConnectionPool:
    def __init__(
        self, asyncio_loop, ttl_in_sec: float = 30, max_connections_per_target: int = 10
    ) -> None:
        self._loop = asyncio_loop
        self._available_connections = {}
        self._connection_counts = {}
        self._ttl_in_sec = ttl_in_sec
        self._max_connections_per_target = max_connections_per_target

    def _put_in_available_connections(self, addr_key, connection):
        return self._available_connections[addr_key].put((connection, time.time()))

    async def obtain_connection(
        self, host: str, port: int, protocol: ContainerProtocol
    ):
        addr_key = (host, port)

        # maintaining connections
        for key, queue in self._available_connections.items():
            if queue.qsize() > 0:
                item, item_time = queue.get_nowait()
                queue.task_done()
                sec_elapsed = time.time() - item_time
                if sec_elapsed > self._ttl_in_sec:
                    self._connection_counts[key] -= 1
                    connection = item
                    await connection.shutdown()
                else:
                    queue.put_nowait((item, item_time))

        if addr_key not in self._available_connections:
            self._available_connections[addr_key] = asyncio.Queue(
                self._max_connections_per_target
            )
            self._connection_counts[addr_key] = 0

        # only creat new ones if the max connections number won't be exceeded
        if (
            self._available_connections[addr_key].empty()
            and self._connection_counts[addr_key] < self._max_connections_per_target
        ):
            self._connection_counts[addr_key] += 1
            await self._put_in_available_connections(
                addr_key,
                (
                    (
                        await self._loop.create_connection(
                            lambda: protocol,
                            host,
                            port,
                        )
                    )[1]
                ),
            )

        # if the queue is empty this will wait until a connection is available again
        connection = (await self._available_connections[addr_key].get())[0]
        self._available_connections[addr_key].task_done()
        return connection

    async def release_connection(self, host: str, port: int, connection):
        addr_key = (host, port)

        await self._put_in_available_connections(addr_key, connection)

    async def shutdown(self):
        # maintaining connections
        for _, queue in self._available_connections.items():
            while not queue.empty():
                connection = (await queue.get())[0]
                queue.task_done()
                await connection.shutdown()


class TCPContainer(Container):
    """
    This is a container that communicate directly with other containers
    via tcp
    """

    def __init__(
        self,
        *,
        addr: Tuple[str, int],
        codec: Codec,
        loop: asyncio.AbstractEventLoop,
        clock: Clock,
        **kwargs,
    ):
        """
        Initializes a TCP container. Do not directly call this method but use
        the factory method of **Container** instead
        :param addr: The container address
        :param codec: The codec to use
        :param loop: Current event loop
        """
        super().__init__(
            addr=addr,
            codec=codec,
            loop=loop,
            name=f"{addr[0]}:{addr[1]}",
            clock=clock,
            **kwargs,
        )

        self.server = None  # will be set within the factory method
        self.running = True
        self._tcp_connection_pool = TCPConnectionPool(
            loop,
            ttl_in_sec=kwargs.get(TCP_CONNECTION_TTL, 30),
            max_connections_per_target=kwargs.get(TCP_MAX_CONNECTIONS_PER_TARGET, 10),
        )

    async def send_message(
        self,
        content,
        receiver_addr: Union[str, Tuple[str, int]],
        *,
        receiver_id: Optional[str] = None,
        **kwargs,
    ) -> bool:
        """
        The Container sends a message to an agent using TCP.

        :param content: The content of the message
        :param receiver_addr: Tuple of host, port
        :param receiver_id: The agent id of the receiver
        :param kwargs: Additional parameters to provide protocol specific settings
        """
        if isinstance(receiver_addr, str) and ":" in receiver_addr:
            receiver_addr = receiver_addr.split(":")
        elif isinstance(receiver_addr, (tuple, list)) and len(receiver_addr) == 2:
            receiver_addr = tuple(receiver_addr)
        else:
            logger.warning("Address for sending message is not valid;%s", receiver_addr)
            return False

        message = content

        if receiver_addr == self.addr:
            if not receiver_id:
                receiver_id = message.receiver_id

            # internal message
            meta = {"network_protocol": "tcp"}
            receiver = self._agents.get(receiver_id, None)
            if receiver is None:
                logger.warning(
                    "Sending internal message not successful, receiver id unknown;%s", receiver_id
                )
                return False
            success = self._send_internal_message(
                message, default_meta=meta, target_inbox_overwrite=receiver.inbox
            )
        else:
            success = await self._send_external_message(receiver_addr, message)

        return success

    async def _send_external_message(self, addr, message) -> bool:
        """
        Sends *message* to another container at *addr*
        :param addr: Tuple of (host, port)
        :param message: The message
        :return:
        """
        if addr is None or not isinstance(addr, (tuple, list)) or len(addr) != 2:
            logger.warning(
                "Sending external message not successful, invalid address; %s",
                addr,
            )
            return False

        try:
            protocol = await self._tcp_connection_pool.obtain_connection(
                addr[0],
                addr[1],
                ContainerProtocol(container=self, loop=self.loop, codec=self.codec),
            )
<<<<<<< HEAD
            logger.debug("Connection established to addr; %s", addr)
=======
            logger.debug("Connection established to addr;{str(addr)}")
>>>>>>> 75bb8037

            protocol.write(self.codec.encode(message))
            await protocol.flush()

<<<<<<< HEAD
            logger.debug("Message sent to addr; %s", addr)

            await self._tcp_connection_pool.release_connection(
                addr[0], addr[1], protocol
            )
        except OSError:
            logger.warning(
                "Could not establish connection to receiver of a message; %s", addr
=======
            logger.debug("Message sent to addr;%s", addr)
            await protocol.shutdown()
        except OSError:
            logger.warning(
                "Could not establish connection to receiver of a message;%s", addr
>>>>>>> 75bb8037
            )
            return False
        return True

    async def shutdown(self):
        """
        calls shutdown() from super class Container and closes the server
        """
        await super().shutdown()
        await self._tcp_connection_pool.shutdown()
        self.server.close()
        await self.server.wait_closed()<|MERGE_RESOLUTION|>--- conflicted
+++ resolved
@@ -4,12 +4,8 @@
 """
 import asyncio
 import logging
-<<<<<<< HEAD
 import time
 from typing import Optional, Tuple, Union
-=======
-from typing import Any, Dict, Optional, Tuple, Union
->>>>>>> 75bb8037
 
 from mango.container.core import Container
 
@@ -172,7 +168,8 @@
             receiver = self._agents.get(receiver_id, None)
             if receiver is None:
                 logger.warning(
-                    "Sending internal message not successful, receiver id unknown;%s", receiver_id
+                    "Sending internal message not successful, receiver id unknown;%s",
+                    receiver_id,
                 )
                 return False
             success = self._send_internal_message(
@@ -203,16 +200,11 @@
                 addr[1],
                 ContainerProtocol(container=self, loop=self.loop, codec=self.codec),
             )
-<<<<<<< HEAD
             logger.debug("Connection established to addr; %s", addr)
-=======
-            logger.debug("Connection established to addr;{str(addr)}")
->>>>>>> 75bb8037
 
             protocol.write(self.codec.encode(message))
             await protocol.flush()
 
-<<<<<<< HEAD
             logger.debug("Message sent to addr; %s", addr)
 
             await self._tcp_connection_pool.release_connection(
@@ -221,13 +213,6 @@
         except OSError:
             logger.warning(
                 "Could not establish connection to receiver of a message; %s", addr
-=======
-            logger.debug("Message sent to addr;%s", addr)
-            await protocol.shutdown()
-        except OSError:
-            logger.warning(
-                "Could not establish connection to receiver of a message;%s", addr
->>>>>>> 75bb8037
             )
             return False
         return True
