#!/usr/bin/env python
# -*- coding: utf-8 -*-
# from https://github.com/navdeep-G/setup.py
# Note: To use the 'upload' functionality of this file, you must:
#   $ pipenv install twine --dev

import io
import os
import sys
from shutil import rmtree

from setuptools import find_packages, setup, Command

# Package meta-data.
NAME = "mango-agents"
DESCRIPTION = "Modular Python Agent Framework"
URL = "https://gitlab.com/mango-agents/mango"
EMAIL = "mango@offis.de"
AUTHOR = "mango Team"
REQUIRES_PYTHON = ">=3.7.0"
<<<<<<< HEAD
VERSION = "1.1.0"
=======
VERSION = "1.0.2"
>>>>>>> b2d2942a

# What packages are required for this module to be executed?
REQUIRED = [
    "paho-mqtt==1.5.1",
<<<<<<< HEAD
    "protobuf==3.19.1",
    "python-dateutil>=2.8.2",
    "dill>=0.3.6",
    "msgspec>=0.14.2",
=======
    "protobuf>=3.20.3",
    "python-dateutil==2.8.2",
    "dill==0.3.6",
>>>>>>> b2d2942a
]

# What packages are optional?
EXTRAS = {
    # 'fancy feature': ['django'],
}

# The rest you shouldn't have to touch too much :)
# ------------------------------------------------
# Except, perhaps the License and Trove Classifiers!
# If you do change the License, remember to change the Trove Classifier for that!

here = os.path.abspath(os.path.dirname(__file__))

# Import the README and use it as the long-description.
# Note: this will only work if 'README.md' is present in your MANIFEST.in file!
try:
    with io.open(os.path.join(here, "readme.md"), encoding="utf-8") as f:
        long_description = "\n" + f.read()
except FileNotFoundError:
    long_description = DESCRIPTION

# Load the package's __version__.py module as a dictionary.
about = {}
if not VERSION:
    project_slug = NAME.lower().replace("-", "_").replace(" ", "_")
    with open(os.path.join(here, project_slug, "__version__.py")) as f:
        exec(f.read(), about)
else:
    about["__version__"] = VERSION


class UploadCommand(Command):
    """Support setup.py upload."""

    description = "Build and publish the package."
    user_options = []

    @staticmethod
    def status(s):
        """Prints things in bold."""
        print("\033[1m{0}\033[0m".format(s))

    def initialize_options(self):
        pass

    def finalize_options(self):
        pass

    def run(self):
        try:
            self.status("Removing previous builds…")
            rmtree(os.path.join(here, "dist"))
        except OSError:
            pass

        self.status("Building Source and Wheel (universal) distribution…")
        os.system("{0} setup.py sdist bdist_wheel --universal".format(sys.executable))

        self.status("Uploading the package to PyPI via Twine…")
        os.system("twine upload dist/*")

        self.status("Pushing git tags…")
        os.system("git tag v{0}".format(about["__version__"]))
        os.system("git push --tags")

        sys.exit()


# Where the magic happens:
setup(
    name=NAME,
    version=about["__version__"],
    description=DESCRIPTION,
    long_description=long_description,
    long_description_content_type="text/markdown",
    author=AUTHOR,
    author_email=EMAIL,
    python_requires=REQUIRES_PYTHON,
    # url=URL,
    packages=find_packages(exclude=["tests", "*.tests", "*.tests.*", "tests.*"]),
    # If your package is a single module, use this instead of 'packages':
    # py_modules=['mypackage'],
    # entry_points={
    #     'console_scripts': ['mycli=mymodule:cli'],
    # },
    install_requires=REQUIRED,
    extras_require=EXTRAS,
    include_package_data=True,
    license="MIT",
    classifiers=[
        # Trove classifiers
        # Full list: https://pypi.python.org/pypi?%3Aaction=list_classifiers
        "License :: OSI Approved :: MIT License",
        "Programming Language :: Python",
        "Programming Language :: Python :: 3",
        "Programming Language :: Python :: 3.7",
        "Programming Language :: Python :: 3.8",
        "Programming Language :: Python :: 3.9",
        "Programming Language :: Python :: 3.10",
        "Programming Language :: Python :: 3.11",
        "Programming Language :: Python :: Implementation :: CPython",
        "Programming Language :: Python :: Implementation :: PyPy",
    ],
    # $ setup.py publish support.
    cmdclass={
        "upload": UploadCommand,
    },
)<|MERGE_RESOLUTION|>--- conflicted
+++ resolved
@@ -18,25 +18,15 @@
 EMAIL = "mango@offis.de"
 AUTHOR = "mango Team"
 REQUIRES_PYTHON = ">=3.7.0"
-<<<<<<< HEAD
 VERSION = "1.1.0"
-=======
-VERSION = "1.0.2"
->>>>>>> b2d2942a
 
 # What packages are required for this module to be executed?
 REQUIRED = [
     "paho-mqtt==1.5.1",
-<<<<<<< HEAD
-    "protobuf==3.19.1",
     "python-dateutil>=2.8.2",
     "dill>=0.3.6",
     "msgspec>=0.14.2",
-=======
     "protobuf>=3.20.3",
-    "python-dateutil==2.8.2",
-    "dill==0.3.6",
->>>>>>> b2d2942a
 ]
 
 # What packages are optional?
