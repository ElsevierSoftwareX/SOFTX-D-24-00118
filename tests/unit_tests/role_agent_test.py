import datetime
import pytest
import asyncio
from typing import Dict, Any
<<<<<<< HEAD
from mango.core.container import Container
from mango.role.api import Role, RoleContext, SimpleReactiveRole
from mango.role.core import RoleAgent
=======
from mango.agent.role import Role, RoleContext
from mango.agent.role import RoleAgent
>>>>>>> fb6935bd
from mango.util.scheduling import DateTimeScheduledTask
from abc import abstractmethod

import mango.container.factory as container_factory

class SimpleReactiveRole(Role):

    def setup(self):
        self.context.subscribe_message(
            self, self.handle_msg, self.is_applicable)

    @abstractmethod
    def handle_msg(self, content, meta: Dict[str, Any]) -> None:
        pass
    def is_applicable(self, content, meta: Dict[str, Any]) -> bool:
        return True


class PongRole(SimpleReactiveRole):
    def __init__(self):
        self.sending_tasks = []

    def handle_msg(self, content, meta: Dict[str, Any]):
        assert 'sender_addr' in meta.keys() and 'sender_id' in meta.keys()

        # get addr and id from sender
        receiver_host, receiver_port = meta['sender_addr']
        receiver_id = meta['sender_id']
        # send back pong, providing your own details
        t = asyncio.create_task(self.context.send_acl_message(
            content='pong', receiver_addr=(receiver_host, receiver_port), receiver_id=receiver_id,
            acl_metadata={'sender_addr': self.context.addr,
                            'sender_id': self.context.aid})
        )

        self.sending_tasks.append(t)

    def is_applicable(self, content, meta):
        return content == 'ping'

class PingRole(SimpleReactiveRole):
    def __init__(self, addr, expect_no_answer=False):
        self.open_ping_requests = {}
        self._addr = addr
        self._expect_no_answer = expect_no_answer

    def handle_msg(self, content, meta: Dict[str, Any]):
        assert 'sender_addr' in meta.keys() and 'sender_id' in meta.keys()
        # get host, port and id from sender
        sender_host, sender_port = meta['sender_addr']
        sender_id = meta['sender_id']
        assert ((sender_host, sender_port), sender_id) in self.open_ping_requests.keys()

        self.open_ping_requests[((sender_host, sender_port), sender_id)].set_result(True)

    def is_applicable(self, content, meta):
        return content == 'pong'

    def setup(self):
        super().setup()
        for task in list(map(lambda a: DateTimeScheduledTask(self.send_ping_to_other(a[0], a[1], self.context), datetime.datetime.now()), self._addr)):
            self.context.schedule_task(task)

    async def send_ping_to_other(self, other_addr, other_id, agent_context : RoleContext):
        # create
        self.open_ping_requests[(other_addr, other_id)] = asyncio.Future()
        success = await agent_context.send_acl_message(
            content='ping', receiver_addr=other_addr, receiver_id=other_id,
            acl_metadata={'sender_addr': agent_context.addr, 'sender_id': agent_context.aid})
        assert success

    async def on_stop(self):
        await self.wait_for_pong_replies()

    async def wait_for_pong_replies(self, timeout=1):
        for addr_tuple, fut in self.open_ping_requests.items():
            try:
                await asyncio.wait_for(fut, timeout=timeout)
                assert not self._expect_no_answer
            except asyncio.TimeoutError:
                print('Timeout occurred while waiting for the ping response of %s, '
                      'going to check if all messages could be send' % str(addr_tuple))
                assert self._expect_no_answer, 'Not all pong replies have arrived on time'
    
class DeactivateAllRoles(Role):
    def __init__(self, roles):
        self.roles = roles

    def setup(self):
        super().setup()
        for r in self.roles:
            self.context.deactivate(r)


@pytest.mark.asyncio
@pytest.mark.parametrize("num_agents,num_containers",
                         [(1, 1), (2, 1), (2, 2), (10, 2), (10, 10)])
async def test_send_ping_pong(num_agents, num_containers):
    # create containers
    containers = []
    for i in range(num_containers):
        c = await container_factory.create(addr=('127.0.0.2', 5555 + i))
        containers.append(c)

    # create agents
    agents = []
    addrs = []
    for i in range(num_agents):
        c = containers[i % num_containers]
        a = RoleAgent(c)
        a.add_role(PongRole())
        agents.append(a)
        addrs.append((c.addr, a.aid))

    # all agents send ping request to all agents (including themselves)
    for a in agents:
        a.add_role(PingRole(addrs))

    for a in agents:
        if a._check_inbox_task.done():
            if a._check_inbox_task.exception() is not None:
                raise a._check_inbox_task.exception()
            else:
                assert False, f'check_inbox terminated unexpectedly.'
    
    for a in agents:
        await a.tasks_complete()

    # gracefully shutdown
    for a in agents:
        await a.shutdown()
    for c in containers:
        await c.shutdown()

    assert len(asyncio.all_tasks()) == 1

@pytest.mark.asyncio
@pytest.mark.parametrize("num_agents,num_containers",
                         [(2, 1)])
async def test_send_ping_pong_deactivated_pong(num_agents, num_containers):
    # create containers
    containers = []
    for i in range(num_containers):
        c = await container_factory.create(addr=('127.0.0.2', 5555 + i))
        containers.append(c)

    # create agents
    agents = []
    addrs = []
    for i in range(num_agents):
        c = containers[i % num_containers]
        a = RoleAgent(c)
        a.add_role(PongRole())
        agents.append(a)
        addrs.append((c.addr, a.aid))

    # add Ping Role and deactivate it immediately
    for a in agents:
        ping_role = PingRole(addrs, expect_no_answer=True)
        a.add_role(ping_role)
        a.add_role(DeactivateAllRoles([ping_role]))

    for a in agents:
        if a._check_inbox_task.done():
            if a._check_inbox_task.exception() is not None:
                raise a._check_inbox_task.exception()
            else:
                assert False, f'check_inbox terminated unexpectedly.'
    
    for a in agents:
        await a.tasks_complete()

    # gracefully shutdown
    for a in agents:
        await a.shutdown()
    for c in containers:
        await c.shutdown()

    assert len(asyncio.all_tasks()) == 1<|MERGE_RESOLUTION|>--- conflicted
+++ resolved
@@ -2,14 +2,7 @@
 import pytest
 import asyncio
 from typing import Dict, Any
-<<<<<<< HEAD
-from mango.core.container import Container
-from mango.role.api import Role, RoleContext, SimpleReactiveRole
-from mango.role.core import RoleAgent
-=======
-from mango.agent.role import Role, RoleContext
-from mango.agent.role import RoleAgent
->>>>>>> fb6935bd
+from mango.agent.role import Role, RoleContext, RoleAgent
 from mango.util.scheduling import DateTimeScheduledTask
 from abc import abstractmethod
 
